var app = require('app'),
  BrowserWindow = require('browser-window'),
  ipc = require('ipc'),
  Menu = require('menu'),
  dialog = require('dialog'),
  config = {},
  fs = require('fs')
  path = require('path');

// report crashes to atom-shell
require('crash-reporter').start();

//------------------------------------------------------------------------------
// Dialogs
// (These have to be created on the "browser" side, i.e. here, not on the "page")
//------------------------------------------------------------------------------

function showAddExistingProjectDialog() {
  var options = {
    title: "Select an existing project (project.clj)",
    properties: ["openFile"],
    filters: [
      {
        name: "Leiningen project config",
        extensions: ["clj"]
      }
    ]
  };

  dialog.showOpenDialog(options, function(filenames) {
    if (filenames) {
      var filename = filenames[0];
      mainWindow.webContents.send("add-existing-project-dialog-success", filename);
    }
  });
}

ipc.on("request-add-existing-project-dialog", function(event, arg) {
  showAddExistingProjectDialog();
});

//------------------------------------------------------------------------------
// Menu Builder
//------------------------------------------------------------------------------

var menuTemplate = [
  {
    label: "File", // NOTE: On Mac, the first menu item is always the name of the Application
                   //       (uses CFBundleName in Info.plist, set by "release.sh")
    submenu: [
      {
        label: "Add Existing Project",
        click: showAddExistingProjectDialog
      }
    ]
  }
];

var menu = Menu.buildFromTemplate(menuTemplate);

// FIXME: custom menu disabled, since CMD+Q doesn't work without the menu item for it
// Menu.setApplicationMenu(menu);

//------------------------------------------------------------------------------
// Main
//------------------------------------------------------------------------------

// load config
// NOTE: this is mostly for development purposes
if (fs.existsSync(__dirname + '/config.json')) {
  config = require(__dirname + '/config.json');
}

// load window information
const windowInformationFile = app.getDataPath() + path.sep + 'window.json';
var windowInformation = {};
if (fs.existsSync(windowInformationFile)) {
  windowInformation = require(windowInformationFile);
}

// Keep a global reference of the window object, if you don't, the window will
// be closed automatically when the javascript object is GCed.
var mainWindow = null;

<<<<<<< HEAD
var bounceID;

function onStartBounce() {
  bounceID = app.dock.bounce("critical");
  console.log(bounceID);
}

ipc.on('start-bounce', onStartBounce);

function onStopBounce() {
  app.dock.cancelBounce(0);
  app.dock.cancelBounce(1);
}

ipc.on('stop-bounce', onStopBounce);

// NOTE: so the docs say to only use this when the page has crashed, but I think
// it's ok in this case because of the way we're "trapping" the regular close event
// https://github.com/atom/atom-shell/blob/master/docs/api/browser-window.md#browserwindowdestroy
=======
>>>>>>> 32f6a870
function shutdownForReal() {
  // save current window information
  windowInformation.maximized = mainWindow.isMaximized();
  windowInformation.position = mainWindow.getPosition();
  windowInformation.size = mainWindow.getSize();
  fs.writeFileSync(windowInformationFile, JSON.stringify(windowInformation));

  // NOTE: so the docs say to only use this when the page has crashed, but I think
  // it's ok in this case because of the way we're "trapping" the regular close event
  // https://github.com/atom/atom-shell/blob/master/docs/api/browser-window.md#browserwindowdestroy
  // TODO: look into using app.quit() here instead
  mainWindow.destroy();
}

ipc.on('shutdown-for-real', shutdownForReal);

// NOTE: copied this directly from the atom-shell docs
// is this really necessary?
function onWindowClosed() {
  // dereference the window object
  mainWindow = null;
}

function onWindowClose(evt) {
  // prevent window close
  evt.preventDefault();

  // send shutdown signal to the window
  mainWindow.webContents.send('shutdown');
}

// send the OS-normalized app data path to the webpage
// NOTE: this event triggers the "global app init" on the webpage side
function onFinishLoad() {
  mainWindow.webContents.send('config-file-location', app.getDataPath());
}

// NOTE: not all of the browserWindow options listed on the docs page work
// on all operating systems
const browserWindowOptions = {
  height: 850,
  icon: __dirname + '/img/clojure-logo.png',
  'min-width': 860,
  title: 'ClojureScript Compiler',
  width: 1000
};

function startApp() {
  // create the browser window
  mainWindow = new BrowserWindow(browserWindowOptions);

  // load index.html
  mainWindow.loadUrl('file://' + __dirname + '/index.html');

  // send info to the webpage
  mainWindow.webContents.on('did-finish-load', onFinishLoad);

  // Emitted when the user tries to close the window
  mainWindow.on('close', onWindowClose);

  // Emitted when the window is closed.
  mainWindow.on('closed', onWindowClosed);

  // optionally launch dev tools
  if (config.hasOwnProperty("dev-tools") && config["dev-tools"] === true) {
    mainWindow.openDevTools();
  }

  // position window initially
  if (windowInformation.hasOwnProperty('maximized') &&
      windowInformation.maximized === true) {
    mainWindow.maximize();
  }
  else if (windowInformation.hasOwnProperty('size') &&
           windowInformation.hasOwnProperty('position')) {
    mainWindow.setPosition(windowInformation.position[0], windowInformation.position[1]);
    mainWindow.setSize(windowInformation.size[0], windowInformation.size[1]);
  }
}

// This method will be called when atom-shell has done everything
// initialization and ready for creating browser windows.
app.on('ready', startApp);<|MERGE_RESOLUTION|>--- conflicted
+++ resolved
@@ -82,7 +82,6 @@
 // be closed automatically when the javascript object is GCed.
 var mainWindow = null;
 
-<<<<<<< HEAD
 var bounceID;
 
 function onStartBounce() {
@@ -102,8 +101,7 @@
 // NOTE: so the docs say to only use this when the page has crashed, but I think
 // it's ok in this case because of the way we're "trapping" the regular close event
 // https://github.com/atom/atom-shell/blob/master/docs/api/browser-window.md#browserwindowdestroy
-=======
->>>>>>> 32f6a870
+
 function shutdownForReal() {
   // save current window information
   windowInformation.maximized = mainWindow.isMaximized();
