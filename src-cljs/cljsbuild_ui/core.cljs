(ns cljsbuild-ui.core
  (:require
    [cljsbuild-ui.pages.main]
    [cljsbuild-ui.projects :as projects]
    ))

<<<<<<< HEAD
=======
(enable-console-print!)

(def fs (js/require "fs"))
>>>>>>> 8462ea50
(def ipc (js/require "ipc"))

(defn- on-load-projects
  [filenames]
  (cljsbuild-ui.pages.main/init! filenames))

;; TODO: need to do some quick validation on projects.json format here
(defn- receive-app-data-path
  [app-data-path]
  (projects/load-workspace app-data-path on-load-projects))

;; You can find the atom-shell entry point at "app/app.js".
;; It sends the OS-normalized app data path to this event,
;; effectively "global app init" for the webpage.
(.on ipc "config-file-location" receive-app-data-path)<|MERGE_RESOLUTION|>--- conflicted
+++ resolved
@@ -4,12 +4,8 @@
     [cljsbuild-ui.projects :as projects]
     ))
 
-<<<<<<< HEAD
-=======
 (enable-console-print!)
 
-(def fs (js/require "fs"))
->>>>>>> 8462ea50
 (def ipc (js/require "ipc"))
 
 (defn- on-load-projects
